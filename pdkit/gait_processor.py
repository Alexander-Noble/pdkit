--- conflicted
+++ resolved
@@ -46,7 +46,6 @@
            in IEEE Transactions on Information Technology in Biomedicine, vol. 14, no. 2, pp. 436-446, March 2010.
     '''
 
-
     def __init__(self, step_size=50.0, start_offset=100, end_offset=100, delta=0.5, loco_band=[0.5, 3], freeze_band=[3, 8]):
         super().__init__()
 
@@ -63,12 +62,8 @@
             This method assess freeze of gait following [3].
 
             :param DataFrame data_frame: the data frame.
-<<<<<<< HEAD
+            :return [list, list, list]: The returns are [freeze_times, freeze_indexes, locomotion_freezes].
         '''
-=======
-            :return [list, list, list]: The returns are [freeze_times, freeze_indexes, locomotion_freezes].
-        """
->>>>>>> b52b7aa6
         
         # the sampling frequency was recommended by the author of the pilot study
         data = self.resample_signal(data_frame) 
@@ -119,12 +114,8 @@
             This method assess the frequency of the peaks on the x-axis.
 
             :param DataFrame data_frame: the data frame.
-<<<<<<< HEAD
+            :return float: The frequency of peaks on the x-axis.
         '''
-=======
-            :return float: The frequency of peaks on the x-axis.
-        """
->>>>>>> b52b7aa6
 
         peaks_data = data_frame[self.start_offset: -self.end_offset].x.values
         maxtab, mintab = peakdet(peaks_data, self.delta)
@@ -141,12 +132,8 @@
             :param DataFrame data_frame: the data frame.
             :param str wavelet_type: the type of wavelet to use. See https://pywavelets.readthedocs.io/en/latest/ref/wavelets.html for a full list.
             :param int wavelet_level: the number of cycles the used wavelet should have. See https://pywavelets.readthedocs.io/en/latest/ref/wavelets.html for a fill list.
-<<<<<<< HEAD
+            :return float: The speed of gait.
         '''
-=======
-            :return float: The speed of gait.
-        """
->>>>>>> b52b7aa6
 
         coeffs = wavedec(data_frame.mag_sum_acc, wavelet=wavelet_type, level=wavelet_level)
 
@@ -169,12 +156,8 @@
             This method extracts the step and stride regularity and also walk symmetry.
 
             :param DataFrame data_frame: the data frame.
-<<<<<<< HEAD
+            :return [list, list, list]: The returns are [step_regularity, stride_regularity, walk_symmetry] and each list consists of [x, y, z].
         '''
-=======
-            :return [list, list, list]: The returns are [step_regularity, stride_regularity, walk_symmetry] and each list consists of [x, y, z].
-        """
->>>>>>> b52b7aa6
         
         def _symmetry(v):
             maxtab, _ = peakdet(v, self.delta)
