--- conflicted
+++ resolved
@@ -1,17 +1,10 @@
-<<<<<<< HEAD
 #!/usr/bin/env python3
-=======
->>>>>>> c1382df8
 # Copyright 2018 Birkbeck College. All rights reserved.
 #
 # Licensed under the MIT license. See file LICENSE for details.
 #
-<<<<<<< HEAD
 # Author(s): J.S. Pons
-=======
-# Author: Joan S. Pons
 
->>>>>>> c1382df8
 import unittest
 import pandas_validator as pv
 import pdkit
